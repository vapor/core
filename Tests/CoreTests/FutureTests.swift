--- conflicted
+++ resolved
@@ -66,65 +66,6 @@
         XCTAssertTrue(promise.future.isCompleted)
         XCTAssertEqual(executed, 1)
     }
-<<<<<<< HEAD
-    
-    func testNestedFutureReducing() throws {
-        let future = Future { "0" }.replace { string in
-            return Future {
-                return Int(string)
-            }
-        }.map { $0 }
-        
-        XCTAssertEqual(try future.await(for: .seconds(1)), 0)
-    }
-    
-    func testClosureCompletion() throws {
-        let promise = Promise<String>()
-        let future = promise.future
-        
-        future.then { _ in
-            XCTFail()
-        }
-        
-        promise.complete {
-            throw UnknownError()
-        }
-        
-        sleep(1)
-    }
-    
-    func testManualFuture() throws {
-        let promise = Promise<String>()
-        let future = promise.future
-        
-        XCTAssertFalse(future.isCompleted)
-        
-        promise.complete("Hello world")
-        
-        XCTAssertTrue(future.isCompleted)
-        
-        future.onComplete { result in
-            switch result {
-            case .expectation(let expectation):
-                XCTAssertEqual(expectation, "Hello world")
-            default:
-                XCTFail()
-            }
-        }
-        
-        let promise2 = Promise<String>()
-        let future2 = promise2.future
-        
-        promise2.complete(CustomError())
-        
-        future2.onComplete { result in
-            switch result {
-            case .error(let error):
-                XCTAssert(error is CustomError)
-            default:
-                XCTFail()
-            }
-=======
 
     func testArrayFuture() throws {
         let promiseA = Promise(String.self)
@@ -161,7 +102,6 @@
         }.catch { error in
             XCTFail("\(error)")
             group.leave()
->>>>>>> 582487f9
         }
 
         intPromise.complete(42)
