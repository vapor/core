--- conflicted
+++ resolved
@@ -126,15 +126,9 @@
             buildForAnalyzing = "YES">
             <BuildableReference
                BuildableIdentifier = "primary"
-<<<<<<< HEAD
-               BlueprintIdentifier = "______Target_S4"
-               BuildableName = "libS4.dylib"
-               BlueprintName = "S4"
-=======
                BlueprintIdentifier = "______Target_CryptoKitten"
                BuildableName = "libCryptoKitten.dylib"
                BlueprintName = "CryptoKitten"
->>>>>>> 64d6eb53
                ReferencedContainer = "container:Vapor.xcodeproj">
             </BuildableReference>
          </BuildActionEntry>
@@ -226,19 +220,6 @@
             skipped = "NO">
             <BuildableReference
                BuildableIdentifier = "primary"
-<<<<<<< HEAD
-               BlueprintIdentifier = "______Target_S4TestSuite"
-               BuildableName = "S4.testsuite.xctest"
-               BlueprintName = "S4.testsuite"
-               ReferencedContainer = "container:Vapor.xcodeproj">
-            </BuildableReference>
-         </TestableReference>
-         <TestableReference
-            skipped = "NO">
-            <BuildableReference
-               BuildableIdentifier = "primary"
-=======
->>>>>>> 64d6eb53
                BlueprintIdentifier = "______Target_VaporTestSuite"
                BuildableName = "Vapor.testsuite.xctest"
                BlueprintName = "Vapor.testsuite"
