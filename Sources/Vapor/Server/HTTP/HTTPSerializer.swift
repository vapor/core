final class HTTPSerializer: StreamSerializer {
    enum Error: ErrorProtocol {
        case unsupportedBody
    }

    /**
        The sending stream.
    */
    let stream: Stream

    /**
        Creates a new HTTP Serializer that will
        send serialized data to the supplied stream.
    */
    init(stream: Stream) {
        self.stream = stream
    }

    /**
        Serializes the supplied Response
        to the stream following HTTP/1.1 protocol.
     
        Throws `Error.unsupportedBody` if the
        body is not a buffer or a sending stream.
    */
    func serialize(_ response: Response) throws {
        // Start Serialization
        var serialized: Data = []

        // Status line
        let version = response.version
        let status = response.status
        serialized.bytes += "HTTP/\(version.major).\(version.minor) \(status.statusCode) \(status.reasonPhrase)".data.bytes
<<<<<<< HEAD
        serialized.bytes += Data.crlf.bytes

        // Headers
        response.headers.forEach { key, value in
            serialized.bytes += key.string.data.bytes
            serialized.bytes.append(Byte.ASCII.colon)
            serialized.bytes.append(Byte.ASCII.space)
            serialized.bytes += value.data.bytes
            serialized.bytes += Data.crlf.bytes
        }
        serialized.bytes += Data.crlf.bytes
=======

        serialized += .crlf

        // Headers
        response.headers.forEach { key, value in
            serialized += key.string.data
            serialized += .colon
            serialized += .space
            serialized += value.data
            serialized += .crlf
        }
        serialized += .crlf
>>>>>>> 37ce2332

        // Body
        switch response.body {
        case .buffer(let buffer):
            serialized += buffer
            try stream.send(serialized)
        case .sender(let closure):
            try stream.send(serialized)
            try closure(stream)
        default:
            throw Error.unsupportedBody
        }
    }
}<|MERGE_RESOLUTION|>--- conflicted
+++ resolved
@@ -31,19 +31,6 @@
         let version = response.version
         let status = response.status
         serialized.bytes += "HTTP/\(version.major).\(version.minor) \(status.statusCode) \(status.reasonPhrase)".data.bytes
-<<<<<<< HEAD
-        serialized.bytes += Data.crlf.bytes
-
-        // Headers
-        response.headers.forEach { key, value in
-            serialized.bytes += key.string.data.bytes
-            serialized.bytes.append(Byte.ASCII.colon)
-            serialized.bytes.append(Byte.ASCII.space)
-            serialized.bytes += value.data.bytes
-            serialized.bytes += Data.crlf.bytes
-        }
-        serialized.bytes += Data.crlf.bytes
-=======
 
         serialized += .crlf
 
@@ -56,7 +43,6 @@
             serialized += .crlf
         }
         serialized += .crlf
->>>>>>> 37ce2332
 
         // Body
         switch response.body {
