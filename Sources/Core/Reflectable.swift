/// This protocol allows for reflection of properties on conforming types.
///
/// Ideally Swift type mirroring would handle this completely. In the interim, this protocol
/// acts to fill in the missing gaps.
///
///     struct Pet: Decodable {
///         var name: String
///         var age: Int
///     }
///
///     struct User: Reflectable, Decodable {
///         var id: UUID?
///         var name: String
///         var pet: Pet
///     }
///
///     try User.reflectProperties(depth: 0) // [id: UUID?, name: String, pet: Pet]
///     try User.reflectProperties(depth: 1) // [pet.name: String, pet.age: Int]
///     try User.reflectProperty(forKey: \.name) // ["name"] String
///     try User.reflectProperty(forKey: \.pet.name) // ["pet", "name"] String
///
/// Types that conform to this protocol and are also `Decodable` will get the implementations for free
/// using a decoder to discover the type's structure.
///
/// Any type can conform to `Reflectable` by implementing its two static methods.
///
///     struct User: Reflectable {
///         var firstName: String
///         var lastName: String
///
///         static func reflectProperties(depth: Int) throws -> [ReflectedProperty] {
///             guard depth == 0 else { return [] } // this type only has properties at depth 0
///             return [.init(String.self, at: ["first_name"]), .init(String.self, at: ["last_name"])]
///         }
///
///         static func reflectProperty<T>(forKey keyPath: KeyPath<User, T>) throws -> ReflectedProperty? {
///             let key: String
///             switch keyPath {
///             case \User.firstName: key = "first_name"
///             case \User.lastName: key = "last_name"
///             default: return nil
///             }
///             return .init(T.self, at: [key])
///         }
///     }
///
/// Even if your type gets the default implementation for being `Decodable`, you can still override both
/// the `reflectProperties(dpeth:)` and `reflectProperty(forKey:)` methods.
public protocol Reflectable: AnyReflectable {

    /// Returns a `ReflectedProperty` for the supplied key path.
    ///
    ///     struct Pet: Decodable {
    ///         var name: String
    ///         var age: Int
    ///     }
    ///
    ///     struct User: Reflectable, Decodable {
    ///         var id: UUID?
    ///         var name: String
    ///         var pet: Pet
    ///     }
    ///
    ///     try User.reflectProperty(forKey: \.name) // ["name"] String
    ///     try User.reflectProperty(forKey: \.pet.name) // ["pet", "name"] String
    ///
    /// - parameters:
    ///     - keyPath: `KeyPath` to reflect a property for.
    /// - throws: Any error reflecting this property.
    /// - returns: `ReflectedProperty` if one was found.
    static func reflectProperty<T>(forKey keyPath: KeyPath<Self, T>) throws -> ReflectedProperty?
}

extension Reflectable {
    /// Reflects all of this type's `ReflectedProperty`s.
    public static func reflectProperties() throws -> [ReflectedProperty] {
        return try reflectProperties(depth: 0)
    }

    /// See `Reflectable`.
    public static func reflectProperty<T>(forKey keyPath: KeyPath<Self, T>) throws -> ReflectedProperty? {
        return try anyReflectProperty(valueType: T.self, keyPath: keyPath)
    }
}

/// Type-erased `Reflectable`.
public protocol AnyReflectable {
    /// Reflects all of this type's `ReflectedProperty`s.
    ///
    ///     struct Pet: Decodable {
    ///         var name: String
    ///         var age: Int
    ///     }
    ///
    ///     struct User: Reflectable, Decodable {
    ///         var id: UUID?
    ///         var name: String
    ///         var pet: Pet
    ///     }
    ///
    ///     try User.reflectProperties(depth: 0) // [id: UUID?, name: String, pet: Pet]
    ///     try User.reflectProperties(depth: 1) // [pet.name: String, pet.age: Int]
    ///
    /// - parameters:
    /// 	- depth: The level of nesting to use.
    ///              	If `0`, the top-most properties will be returned.
    ///                 If `1`, the first layer of nested properties, and so-on.
    /// - throws: Any error reflecting this type's properties.
    /// - returns: All `ReflectedProperty`s at the specified depth.
    static func reflectProperties(depth: Int) throws -> [ReflectedProperty]

    /// Returns a `ReflectedProperty` for the supplied key path. Use the non-type erased version on
    /// `Reflectable` wherever possible.
    ///
    ///     struct Pet: Decodable {
    ///         var name: String
    ///         var age: Int
    ///     }
    ///
    ///     struct User: Reflectable, Decodable {
    ///         var id: UUID?
    ///         var name: String
    ///         var pet: Pet
    ///     }
    ///
    ///     try User.anyReflectProperty(valueType: String.self, keyPath: \User.name) // ["name"] String
    ///     try User.anyReflectProperty(valueType: String.self, keyPath: \User.pet.name) // ["pet", "name"] String
    ///
    /// - parameters:
    ///     - valueType: Value type of the key path.
    ///     - keyPath: `AnyKeyPath` to reflect a property for.
    /// - throws: Any error reflecting this property.
    /// - returns: `ReflectedProperty` if one was found.
<<<<<<< HEAD
    static func reflectProperty<T>(forKey keyPath: KeyPath<Self, T>) throws -> ReflectedProperty?
}

extension Reflectable {
    /// Reflects all of this type's `ReflectedProperty`s.
    /// - parameters:
    ///      - includeOptionals: Whether Optional properties should be included or not.
    public static func reflectProperties(includeOptionals: Bool = true) throws -> [ReflectedProperty] {
        if includeOptionals {
        	return try reflectProperties(depth: 0)
    	} else {
    		return try reflectProperties(depth: 0)
    			/// remove optionals
            	.filter({ !($0.type is AnyOptionalType.Type) })
    	}
    }
=======
    static func anyReflectProperty(valueType: Any.Type, keyPath: AnyKeyPath) throws -> ReflectedProperty?
>>>>>>> 23bdc12c
}

/// Represents a property on a type that has been reflected using the `Reflectable` protocol.
///
///     let property = try User.reflectProperty(forKey: \.pet.name)
///     print(property) // ["pet", "name"] String
///
public struct ReflectedProperty {
    /// This property's type.
    public let type: Any.Type

    /// The path to this property.
    public let path: [String]

    /// Creates a new `ReflectedProperty` from a type and path.
    public init<T>(_ type: T.Type, at path: [String]) {
        self.type = T.self
        self.path = path
    }

    /// Creates a new `ReflectedProperty` using `Any.Type` and a path.
    public init(any type: Any.Type, at path: [String]) {
        self.type = type
        self.path = path
    }
}

extension ReflectedProperty: CustomStringConvertible {
    /// See `CustomStringConvertible.description`
    public var description: String {
        return "\(path.joined(separator: ".")): \(type)"
    }
}<|MERGE_RESOLUTION|>--- conflicted
+++ resolved
@@ -131,26 +131,14 @@
     ///     - keyPath: `AnyKeyPath` to reflect a property for.
     /// - throws: Any error reflecting this property.
     /// - returns: `ReflectedProperty` if one was found.
-<<<<<<< HEAD
-    static func reflectProperty<T>(forKey keyPath: KeyPath<Self, T>) throws -> ReflectedProperty?
+    static func anyReflectProperty(valueType: Any.Type, keyPath: AnyKeyPath) throws -> ReflectedProperty?
 }
 
 extension Reflectable {
     /// Reflects all of this type's `ReflectedProperty`s.
-    /// - parameters:
-    ///      - includeOptionals: Whether Optional properties should be included or not.
-    public static func reflectProperties(includeOptionals: Bool = true) throws -> [ReflectedProperty] {
-        if includeOptionals {
-        	return try reflectProperties(depth: 0)
-    	} else {
-    		return try reflectProperties(depth: 0)
-    			/// remove optionals
-            	.filter({ !($0.type is AnyOptionalType.Type) })
-    	}
+    public static func reflectProperties() throws -> [ReflectedProperty] {
+        return try reflectProperties(depth: 0)
     }
-=======
-    static func anyReflectProperty(valueType: Any.Type, keyPath: AnyKeyPath) throws -> ReflectedProperty?
->>>>>>> 23bdc12c
 }
 
 /// Represents a property on a type that has been reflected using the `Reflectable` protocol.
@@ -178,6 +166,13 @@
     }
 }
 
+extension Collection where Element == ReflectedProperty {
+    /// Removes all optional properties from an array of `ReflectedProperty`.
+    public func optionalsRemoved() -> [ReflectedProperty] {
+         return filter { !($0.type is AnyOptionalType.Type) } 
+    }
+}
+
 extension ReflectedProperty: CustomStringConvertible {
     /// See `CustomStringConvertible.description`
     public var description: String {
